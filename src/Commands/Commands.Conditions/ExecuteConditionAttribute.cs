﻿namespace Commands.Conditions;

/// <summary>
///     Represents an attribute that defines a condition to be evaluated during command execution, using <typeparamref name="TEvaluator"/> as the evaluator implementation.
/// </summary>
<<<<<<< HEAD
/// <remarks>
///     The <see cref="Evaluate(IContext, Command, IServiceProvider, CancellationToken)"/> method is responsible for doing this evaluation. 
///     Custom implementations of <see cref="ExecuteConditionAttribute{T}"/> can be placed at module or command level, with each being ran in top-down order when a target is checked. 
///     If multiple commands are found during matching, multiple sequences of preconditions will be ran to find a match that succeeds.
/// </remarks>
/// <typeparam name="TEvaluator">The type of evaluator that will be used to determine the result of the evaluation.</typeparam>
[AttributeUsage(AttributeTargets.Method | AttributeTargets.Class, AllowMultiple = true)]
public abstract class ExecuteConditionAttribute<TEvaluator>() : Attribute, IInternalCondition
    where TEvaluator : ConditionEvaluator, new()
=======
/// <typeparam name="TEvaluator">The evaluator which will be used to </typeparam>
[AttributeUsage(AttributeTargets.Method | AttributeTargets.Class | AttributeTargets.Delegate, AllowMultiple = true)]
public abstract class ExecuteConditionAttribute<TEvaluator>() : ExecuteConditionAttribute(typeof(TEvaluator))
    where TEvaluator : IEvaluator, new()
{
    internal override IEvaluator CreateEvaluator()
        => new TEvaluator();
}

/// <summary>
///     Represents an attribute that defines a condition to be evaluated during command execution.
/// </summary>
/// <param name="evaluatorType">The type of <see cref="IEvaluator"/> by which the current condition should be evaluated.</param>
[AttributeUsage(AttributeTargets.Method | AttributeTargets.Class | AttributeTargets.Delegate, AllowMultiple = true)]
public abstract class ExecuteConditionAttribute(
#if NET6_0_OR_GREATER
    [DynamicallyAccessedMembers(DynamicallyAccessedMemberTypes.PublicParameterlessConstructor)]
#endif
    Type evaluatorType) : Attribute
>>>>>>> 78021780
{
    internal string EvaluatorName { get; } = evaluatorType.FullName ?? evaluatorType.Name;

    /// <summary>
    ///     Evaluates the provided state during execution to determine if the command method can be run or not.
    /// </summary>
    /// <remarks>
    ///     Make use of <see cref="Error(string)"/> and <see cref="Success"/> to safely create the intended result.
    /// </remarks>
    /// <param name="context">The context of the current execution.</param>
    /// <param name="command">The command currently being executed.</param>
    /// <param name="services">The provider used to register modules and inject services.</param>
    /// <param name="cancellationToken">The token to cancel the operation.</param>
    /// <returns>An awaitable <see cref="ValueTask"/> that contains the result of the evaluation.</returns>
    public abstract ValueTask<ConditionResult> Evaluate(IContext context, Command command, IServiceProvider services, CancellationToken cancellationToken);

    /// <summary>
    ///     Creates a <see cref="ConditionResult"/> that indicates an erroneous evaluation of the condition.
    /// </summary>
    /// <param name="error">The error by which this condition failed.</param>
    /// <returns>A new <see cref="ConditionResult"/> holding a failed evaluation result.</returns>
    public virtual ConditionResult Error(string error)
    {
        Assert.NotNullOrEmpty(error, nameof(error));
        return ConditionResult.FromError(new ConditionException(error));
    }

    /// <summary>
    ///     Creates a <see cref="ConditionResult"/> that indicates a successful evaluation of the condition.
    /// </summary>
    /// <returns>A new <see cref="ConditionResult"/> holding a successful evaluation result.</returns>
    public virtual ConditionResult Success()
        => ConditionResult.FromSuccess();

<<<<<<< HEAD
    #region Internals

    /// <inheritdoc />
    string IInternalCondition.EvaluatorName => nameof(TEvaluator);

    ConditionEvaluator IInternalCondition.CreateEvaluator() 
        => new TEvaluator();
=======
    internal virtual IEvaluator CreateEvaluator()
    {
        if (!typeof(IEvaluator).IsAssignableFrom(evaluatorType))
            throw new ArgumentException($"The provided type '{evaluatorType.FullName}' does not implement {nameof(IEvaluator)}.", nameof(evaluatorType));
>>>>>>> 78021780

        return (IEvaluator)Activator.CreateInstance(evaluatorType)!;
    }
}<|MERGE_RESOLUTION|>--- conflicted
+++ resolved
@@ -3,17 +3,6 @@
 /// <summary>
 ///     Represents an attribute that defines a condition to be evaluated during command execution, using <typeparamref name="TEvaluator"/> as the evaluator implementation.
 /// </summary>
-<<<<<<< HEAD
-/// <remarks>
-///     The <see cref="Evaluate(IContext, Command, IServiceProvider, CancellationToken)"/> method is responsible for doing this evaluation. 
-///     Custom implementations of <see cref="ExecuteConditionAttribute{T}"/> can be placed at module or command level, with each being ran in top-down order when a target is checked. 
-///     If multiple commands are found during matching, multiple sequences of preconditions will be ran to find a match that succeeds.
-/// </remarks>
-/// <typeparam name="TEvaluator">The type of evaluator that will be used to determine the result of the evaluation.</typeparam>
-[AttributeUsage(AttributeTargets.Method | AttributeTargets.Class, AllowMultiple = true)]
-public abstract class ExecuteConditionAttribute<TEvaluator>() : Attribute, IInternalCondition
-    where TEvaluator : ConditionEvaluator, new()
-=======
 /// <typeparam name="TEvaluator">The evaluator which will be used to </typeparam>
 [AttributeUsage(AttributeTargets.Method | AttributeTargets.Class | AttributeTargets.Delegate, AllowMultiple = true)]
 public abstract class ExecuteConditionAttribute<TEvaluator>() : ExecuteConditionAttribute(typeof(TEvaluator))
@@ -33,7 +22,6 @@
     [DynamicallyAccessedMembers(DynamicallyAccessedMemberTypes.PublicParameterlessConstructor)]
 #endif
     Type evaluatorType) : Attribute
->>>>>>> 78021780
 {
     internal string EvaluatorName { get; } = evaluatorType.FullName ?? evaluatorType.Name;
 
@@ -68,20 +56,14 @@
     public virtual ConditionResult Success()
         => ConditionResult.FromSuccess();
 
-<<<<<<< HEAD
-    #region Internals
-
-    /// <inheritdoc />
-    string IInternalCondition.EvaluatorName => nameof(TEvaluator);
-
-    ConditionEvaluator IInternalCondition.CreateEvaluator() 
-        => new TEvaluator();
-=======
     internal virtual IEvaluator CreateEvaluator()
     {
         if (!typeof(IEvaluator).IsAssignableFrom(evaluatorType))
             throw new ArgumentException($"The provided type '{evaluatorType.FullName}' does not implement {nameof(IEvaluator)}.", nameof(evaluatorType));
->>>>>>> 78021780
+    ConditionEvaluator ICondition.CreateEvaluator() 
+        => new TEvaluator();
+    ConditionEvaluator ICondition.CreateEvaluator() 
+        => new TEvaluator();
 
         return (IEvaluator)Activator.CreateInstance(evaluatorType)!;
     }
