--- conflicted
+++ resolved
@@ -9,12 +9,8 @@
   update-wiki:
     runs-on: ubuntu-latest
     steps:
-<<<<<<< HEAD
-    - uses: actions/checkout@master 
-=======
     - uses: actions/checkout@master
     - uses: csmir/wiki-sync@v1
->>>>>>> c40d219f
       name: Wiki Update
       with:
         username: csmir
